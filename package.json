{
  "name": "@metaplex-foundation/metaplex-program-library",
  "packageManager": "yarn@3.1.1",
  "version": "0.0.0",
  "description": "Web interface to Smart Contracts by the Metaplex team.",
  "scripts": {
    "build:core": "lerna run build --scope @metaplex-foundation/mpl-core",
    "build:auction": "lerna run build --scope @metaplex-foundation/mpl-auction",
    "build:parallel": "lerna run --ignore @metaplex-foundation/mpl-core --ignore @metaplex-foundation/mpl-auction --ignore @metaplex-foundation/mpl-metaplex --parallel build",
    "build:metaplex": "lerna run build --scope @metaplex-foundation/mpl-metaplex",
    "build": "yarn build:core && yarn build:auction && yarn build:parallel && yarn build:metaplex",
    "test": "lerna run --parallel test",
    "lint": "lerna run --parallel lint",
    "fix": "lerna run --parallel fix"
  },
<<<<<<< HEAD
  "workspaces": {
    "packages": [
      "core/js",
      "token-vault/js",
      "token-metadata/js",
      "auction/js",
      "metaplex/js",
      "auction-house/js",
      "fair-launch/js"
    ]
  },
=======
  "workspaces": [
    "core/js",
    "token-vault/js",
    "token-metadata/js",
    "token-entangler/js",
    "auction/js",
    "metaplex/js",
    "auction-house/js"
  ],
>>>>>>> 02a77a3c
  "repository": "git@github.com:metaplex-foundation/metaplex-program-library.git",
  "author": "Metaplex Maintainers <contact@metaplex.com>",
  "license": "MIT",
  "private": true,
  "devDependencies": {
    "@typescript-eslint/eslint-plugin": "^5.4.0",
    "@typescript-eslint/parser": "^5.4.0",
    "eslint": "^8.3.0",
    "eslint-config-prettier": "^8.3.0",
    "eslint-plugin-prettier": "^4.0.0",
    "lerna": "^4.0.0",
    "prettier": "^2.4.1",
    "typescript": "^4.5.2"
  }
}<|MERGE_RESOLUTION|>--- conflicted
+++ resolved
@@ -13,19 +13,6 @@
     "lint": "lerna run --parallel lint",
     "fix": "lerna run --parallel fix"
   },
-<<<<<<< HEAD
-  "workspaces": {
-    "packages": [
-      "core/js",
-      "token-vault/js",
-      "token-metadata/js",
-      "auction/js",
-      "metaplex/js",
-      "auction-house/js",
-      "fair-launch/js"
-    ]
-  },
-=======
   "workspaces": [
     "core/js",
     "token-vault/js",
@@ -33,9 +20,9 @@
     "token-entangler/js",
     "auction/js",
     "metaplex/js",
-    "auction-house/js"
+    "auction-house/js",
+    "fair-launch/js"
   ],
->>>>>>> 02a77a3c
   "repository": "git@github.com:metaplex-foundation/metaplex-program-library.git",
   "author": "Metaplex Maintainers <contact@metaplex.com>",
   "license": "MIT",
