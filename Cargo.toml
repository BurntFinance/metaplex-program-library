[workspace]
members=[
  "auction/program",
  "auction-house/program",
  "gumdrop/program",
  "metaplex/program",
  "token-entangler/program",
  "token-vault/program",
  "token-vault/test",
  "token-metadata/program",
  "token-metadata/test",
  "nft-packs/program",
<<<<<<< HEAD
  "membership-token/program"
=======
  "nft-candy-machine/program"
>>>>>>> afb8c902
]
exclude = []<|MERGE_RESOLUTION|>--- conflicted
+++ resolved
@@ -10,10 +10,7 @@
   "token-metadata/program",
   "token-metadata/test",
   "nft-packs/program",
-<<<<<<< HEAD
+  "nft-candy-machine/program",
   "membership-token/program"
-=======
-  "nft-candy-machine/program"
->>>>>>> afb8c902
 ]
 exclude = []